--- conflicted
+++ resolved
@@ -91,27 +91,19 @@
 func delay() { time.Sleep(3 * time.Millisecond) }
 
 func TestUsesDataFromClientAfterInitialized(t *testing.T) {
-<<<<<<< HEAD
-	r := routing.New(make(filters.Registry), false, testdataclient.New(`Any() -> "https://www.example.org"`))
-=======
-	r := New(testdataclient.New(
-		`Any() -> "https://www.example.org"`),
-		make(filters.Registry),
-		MatchingOptionsNone)
->>>>>>> cb530f4e
+	r := routing.New(
+        make(filters.Registry),
+        routing.MatchingOptionsNone,
+        testdataclient.New(`Any() -> "https://www.example.org"`))
 	delay()
 	testMatcherNoPath(t, r.Route, &routing.Route{Scheme: "https", Host: "www.example.org"})
 }
 
 func TestKeepUsingDataFromClient(t *testing.T) {
-<<<<<<< HEAD
-	r := routing.New(make(filters.Registry), false, testdataclient.New(`Any() -> "https://www.example.org"`))
-=======
-	r := New(testdataclient.New(
-		`Any() -> "https://www.example.org"`),
-		make(filters.Registry),
-		MatchingOptionsNone)
->>>>>>> cb530f4e
+	r := routing.New(
+        make(filters.Registry),
+        routing.MatchingOptionsNone,
+        testdataclient.New(`Any() -> "https://www.example.org"`))
 	delay()
 	testMatcherNoPath(t, r.Route, &routing.Route{Scheme: "https", Host: "www.example.org"})
 	testMatcherNoPath(t, r.Route, &routing.Route{Scheme: "https", Host: "www.example.org"})
@@ -131,11 +123,7 @@
     `
 
 	dc := testdataclient.New(doc)
-<<<<<<< HEAD
-	r := routing.New(fr, false, dc)
-=======
-	r := New(dc, fr, MatchingOptionsNone)
->>>>>>> cb530f4e
+	r := routing.New(fr, routing.MatchingOptionsNone, dc)
 	delay()
 
 	testMatcherWithPath(t, r.Route, "", &routing.Route{Scheme: "https", Host: "www.example.org"})
@@ -158,63 +146,16 @@
 		Filters: []filters.Filter{&filtertest.Filter{FilterName: "testFilter2", Args: []interface{}{float64(2), "two"}}}})
 }
 
-<<<<<<< HEAD
-=======
-func TestFailToParse(t *testing.T) {
-	_, err := processData(nil, MatchingOptionsNone, "invalid eskip document")
-	if err == nil {
-		t.Error("failed to fail")
-	}
-}
-
-func TestCreateShuntBackend(t *testing.T) {
-	m, err := processData(nil, MatchingOptionsNone, `Any() -> <shunt>`)
-	if err != nil {
-		t.Error(err)
-	}
-
-	testMatcherNoPath(t, m.match, &Route{Route: eskip.Route{Shunt: true}})
-}
-
-func TestFailToParseBackend(t *testing.T) {
-	m, err := processData(nil, MatchingOptionsNone, `Any() -> "invalid backend"`)
-	if err != nil {
-		t.Error(err)
-	}
-
-	testMatcherNoPath(t, m.match, nil)
-}
-
-func TestParseBackend(t *testing.T) {
-	m, err := processData(nil, MatchingOptionsNone, `Any() -> "https://www.example.org"`)
-	if err != nil {
-		t.Error(err)
-	}
-
-	testMatcherNoPath(t, m.match, &Route{Scheme: "https", Host: "www.example.org"})
-}
-
->>>>>>> cb530f4e
 func TestFilterNotFound(t *testing.T) {
 	spec1 := &filtertest.Filter{FilterName: "testFilter1"}
 	spec2 := &filtertest.Filter{FilterName: "testFilter2"}
 	fr := make(filters.Registry)
 	fr[spec1.Name()] = spec1
 	fr[spec2.Name()] = spec2
-<<<<<<< HEAD
     dc := testdataclient.New(`Any() -> testFilter3() -> "https://www.example.org"`)
-    rt := routing.New(fr, false, dc)
+    rt := routing.New(fr, routing.MatchingOptionsNone, dc)
     delay()
     testMatcherNoPath(t, rt.Route, nil)
-=======
-
-	m, err := processData(fr, MatchingOptionsNone, `Any() -> testFilter3() -> "https://www.example.org"`)
-	if err != nil {
-		t.Error(err)
-	}
-
-	testMatcherNoPath(t, m.match, nil)
->>>>>>> cb530f4e
 }
 
 func TestCreateFilters(t *testing.T) {
@@ -223,21 +164,10 @@
 	fr := make(filters.Registry)
 	fr[spec1.Name()] = spec1
 	fr[spec2.Name()] = spec2
-<<<<<<< HEAD
     dc := testdataclient.New(`Any() -> testFilter1(1, "one") -> testFilter2(2, "two") -> "https://www.example.org"`)
-    rt := routing.New(fr, false, dc)
+    rt := routing.New(fr, routing.MatchingOptionsNone, dc)
     delay()
 	testMatcherNoPath(t, rt.Route, &routing.Route{Scheme: "https", Host: "www.example.org", Filters: []filters.Filter{
-=======
-
-	m, err := processData(fr, MatchingOptionsNone,
-		`Any() -> testFilter1(1, "one") -> testFilter2(2, "two") -> "https://www.example.org"`)
-	if err != nil {
-		t.Error(err)
-	}
-
-	testMatcherNoPath(t, m.match, &Route{Scheme: "https", Host: "www.example.org", Filters: []filters.Filter{
->>>>>>> cb530f4e
 		&filtertest.Filter{FilterName: "testFilter1", Args: []interface{}{float64(1), "one"}},
 		&filtertest.Filter{FilterName: "testFilter2", Args: []interface{}{float64(2), "two"}}}})
 }